# encoding: utf-8
""" The kicad writer test class """

from writer.kicad import KiCAD
from core.design import Design
from core.components import Pin
from core.net import Net, NetPoint
from core.component_instance import ComponentInstance, SymbolAttribute
from core.shape import Label
from core.annotation import Annotation
from parser.openjson import JSON

import os
import unittest
import tempfile

from cStringIO import StringIO


from parser.t.kicad_t import GOOD_OUTPUT_FILE as TEST_UPV_FILE


class KiCADTests(unittest.TestCase):
<<<<<<< HEAD
    """
    Tests for the KiCAD writer.
    """
=======
    """ The tests of the kicad writer """
>>>>>>> a32473d8

    def test_write(self):
        """
        We can write out a complete design file.
        """

        design = JSON().parse(TEST_UPV_FILE)
        writer = KiCAD()
        filedesc, filename = tempfile.mkstemp()
        os.close(filedesc)
        os.remove(filename)
        writer.write(design, filename)
        self.assertTrue(os.path.exists(filename))

    def test_write_header(self):
        """
        The write_header method produces the right string.
        """

        design = Design()
        design.design_attributes.metadata.updated_timestamp = 0
        writer = KiCAD()
        buf = StringIO()
        writer.write_header(buf, design)
        self.assertEqual(buf.getvalue()[:40], 'EESchema Schematic File Version 2  date ')

    def test_write_libs(self):
        """
        The write_libs method produces the right string.
        """

        writer = KiCAD()
        buf = StringIO()
        writer.write_libs(buf, 'test-cache.sch')
        self.assertEqual(buf.getvalue(), 'LIBS:test-cache\n')

    def test_write_eelayer(self):
        """
        The write_eelayer method produces the correct string.
        """

        writer = KiCAD()
        buf = StringIO()
        writer.write_eelayer(buf)
        self.assertEqual(buf.getvalue(), 'EELAYER 25  0\nEELAYER END\n')

    def test_write_annotation(self):
        """
        The write_annotation method produces the correct string.
        """

        writer = KiCAD()
        buf = StringIO()
        ann = Annotation('test', 1, 2, .5, 'true')
        writer.write_annotation(buf, ann)
        self.assertEqual(buf.getvalue(),
                         'Text Label 1 -2 900 60 ~ 0\ntest\n')

    def test_write_instance(self):
        """
        The write_instance method serializes a component instance
        correctly.
        """

        inst = ComponentInstance('id', 'libid', 1)
        inst.add_symbol_attribute(SymbolAttribute(3, 4, 0.5))
        writer = KiCAD()
        buf = StringIO()
        writer.write_instance(buf, inst)
        self.assertEqual(buf.getvalue(), '''\
$Comp
L libid id
U 1 1 00000000
P 3 -4
\t1    3 -4
\t0    1    1    0
$EndComp
''')

    def test_write_net(self):
        """
        The write_net method creates the correct kicad wires from an
        openjson net.
        """

        net = Net('')
        p1 = NetPoint('p1', 0, 0)
        p2 = NetPoint('p2', 1, 0)
        p3 = NetPoint('p3', 0, 1)

        net.add_point(p1)
        net.add_point(p2)
        net.add_point(p3)

        net.conn_point(p1, p2)
        net.conn_point(p1, p3)

        writer = KiCAD()
        buf = StringIO()
        writer.write_net(buf, net)
        self.assertEqual(
            buf.getvalue(),
            'Wire Wire Line\n\t0 0 0 -1\nWire Wire Line\n\t0 0 1 0\n')

    def test_write_footer(self):
        """
        The write_footer method produces the correct string.
        """

        writer = KiCAD()
        buf = StringIO()
        writer.write_footer(buf)
        self.assertEqual(buf.getvalue(), '$EndSCHEMATC\n')

    def test_get_pin_line(self):
        """
        The get_pin_line returns the correct string for a kicad pin.
        """

        writer = KiCAD()

        pin = Pin('1', (-300, 100), (-600, 100))
        line = writer.get_pin_line(pin)
        self.assertEqual(
            line, 'X ~ 1 -600 100 300 R 60 60 %(unit)d %(convert)d B\n')

        pin = Pin('1', (300, 100), (600, 100))
        line = writer.get_pin_line(pin)
        self.assertEqual(
            line, 'X ~ 1 600 100 300 L 60 60 %(unit)d %(convert)d B\n')

        pin = Pin('2', (0, -1300), (0, -1500))
        line = writer.get_pin_line(pin)
        self.assertEqual(
            line, 'X ~ 2 0 -1500 200 U 60 60 %(unit)d %(convert)d B\n')

        pin = Pin('2', (0, 1300), (0, 1500))
        line = writer.get_pin_line(pin)
        self.assertEqual(
            line, 'X ~ 2 0 1500 200 D 60 60 %(unit)d %(convert)d B\n')

        pin = Pin('2', (0, 1300), (0, 1500),
                  Label(0, 0, 'name', 'center', 0))
        line = writer.get_pin_line(pin)
        self.assertEqual(
            line, 'X name 2 0 1500 200 D 60 60 %(unit)d %(convert)d B\n')

    def test_write_library_footer(self):
        """
        The write_library_footer produces the correct string.
        """

        writer = KiCAD()
        buf = StringIO()
        writer.write_library_footer(buf)
        self.assertEqual(buf.getvalue(), '#\n#End Library\n')<|MERGE_RESOLUTION|>--- conflicted
+++ resolved
@@ -21,13 +21,7 @@
 
 
 class KiCADTests(unittest.TestCase):
-<<<<<<< HEAD
-    """
-    Tests for the KiCAD writer.
-    """
-=======
     """ The tests of the kicad writer """
->>>>>>> a32473d8
 
     def test_write(self):
         """
