#! /usr/bin/env python
""" This module provides a parser for the gEDA format into a 
    OpenJSON design. The OpenJSON format does not provide 
    color/style settings, hence, color/style data from the
    gEDA format is ignored. 
    The module provides a parser class :py:class:GEDA that 
    implements all parsing functionality. To parse a gEDA 
    schematic file into a design do the following:
    
    >>> parser = GEDA(auto_include=True)
    >>> design = parser.parse('example_geda_file.sch')

    The gEDA format relies highly on referencing symbol files
    that are mostly provided in an installation directory of
    the gEDA tool chain. To parse these symbol files it is
    required to provide the symbol directories. Specify symbol
    directories as follows:

    >>> symbol_directories = ['/usr/share/gEDA/sym', './sym']
    >>> parser = GEDA(symbol_dirs=symbol_directories)
    >>> design = parser.parse('example_geda_file.sch')
"""

# Basic Strategy
# 0) Extracting ONLY relevant data from gEDA format. ALL 
#   color/style data is ignored 
# 1) Parsing the schematic file to extract components & instances
# 2) Create components and instances as they occur in the file
# 2.1) Parse referenced symbol files (components) into components
# 2.2) Parse EMBEDDED symbols into components
# 3) Store net segments for later processing
# 4) Calculate nets from segments 
#
# NOTE: The gEDA format is based on a 100x100 MILS grid where
# 1 MILS is equal to 1/1000 of an inch. In a vanilla gEDA file
# a blueprint-style frame is present with origin at 
# (40'000, 40'000). 

import os
import warnings
import itertools

from core import shape
from core import components
from core import net

from core.design import Design
from core.annotation import Annotation
from core.component_instance import ComponentInstance
from core.component_instance import SymbolAttribute


class GEDAError(Exception):
    """ Exception class for gEDA parser errors """
    pass


class GEDA:
    """ The GEDA Format Parser """

    DELIMITER = ' '
    SCALE_FACTOR = 10 #maps 1000 MILS to 10 pixels


    OBJECT_TYPES = { 
        'v': ( # gEDA version
            ('version', int),
            ('fileformat_version', int),
        ),
        'C': ( #component
            ('x', int),
            ('y', int),
            ('selectable', int),
            ('angle', int),
            ('mirror', int),
            ('basename', str),
        ),
        'N': ( # net segment
            ('x1', int),
            ('y1', int),
            ('x2', int),
            ('y2', int),
        ),
        'U': ( # bus (only graphical aid, not a component)
            ('x1', int),
            ('y1', int),
            ('x2', int),
            ('y2', int),
            ('color', int),
            ('ripperdir', int),
        ),
        'T': ( # text or attribute (context)
            ('x', int),
            ('y', int),
            ('color', int),
            ('size', int),
            ('visibility', int),
            ('show_name_value', int),
            ('angle', int),
            ('alignment', int),
            ('num_lines', int),
        ),
        'P': ( # pin (in sym)
            ('x1', int),
            ('y1', int),
            ('x2', int),
            ('y2', int),
            ('color', int),
            ('pintype', int),
            ('whichend', int),
        ),
        'L': ( # line
            ('x1', int),
            ('y1', int),
            ('x2', int),
            ('y2', int),
        ),
        'B': ( # box
            ('x', int),
            ('y', int),
            ('width', int),
            ('height', int),
        ),
        'V': ( # circle
            ('x', int),
            ('y', int),
            ('radius', int),
        ),
        'A': ( # arc
            ('x', int),
            ('y', int),
            ('radius', int),
            ('startangle', int),
            ('sweepangle', int),
        ),
        'H': ( # SVG-like path
            ('color', int),
            ('width', int),
            ('capstyle', int),
            ('dashstyle', int),
            ('dashlength', int),
            ('dashspace', int),
            ('filltype', int),
            ('fillwidth', int),
            ('angle1', int),
            ('pitch1', int),
            ('angle2', int),
            ('pitch2', int),
            ('num_lines', int),         
        ),
        ## environments
        '{': [], 
        '}': [], # attributes
        '[': [], 
        ']': [], # embedded component
        ## valid types but are ignored
        'G': [], #picture
    }

    def __init__(self, symbol_dirs=None, auto_include=False):
        """ Constuct a gEDA parser object. Specifying a list of symbol 
            directories in *symbol_dir* will provide a symbol file 
            lookup in the specified directories. The lookup will be 
            generated instantly examining each directory (if it exists).

            Kwargs:
                symbol_dirs (list): List of directories containing .sym 
                    files
        """
        self.offset = shape.Point(40000, 40000)
        ## add flag to allow for auto inclusion
        if symbol_dirs is None:
            symbol_dirs = []

            if auto_include is True:
                symbol_dirs += [
                    '/usr/share/gEDA/sym',
                    '/usr/local/share/gEDA/sym',
                ]

        self.instance_counter = itertools.count()
        self.known_symbols = {}

        self.design = None 
        self.segments = None
        self.net_points = None
        self.net_names = None

        self.known_symbols = find_symbols(symbol_dirs)

<<<<<<< HEAD
        # FIXME: Converter currently will ignore style and color data in gEDA format!
=======
        warnings.warn(
            "converter will ignore style and color data in gEDA format!"
        )

    def set_offset(self, point):
        """ Set the offset point for the gEDA output. As OpenJSON
            positions the origin in the center of the viewport and
            gEDA usually uses (40'000, 40'000) as page origin, this
            allows for translating from one coordinate system to 
            another. It expects a *point* object providing a *x* and
            *y* attribute.
        """
        ## create an offset of 5 grid squares from origin (0,0)
        self.offset.x = point.x
        self.offset.y = point.y
>>>>>>> 0be44d3d
    
    def parse(self, filename):
        """ Parse a gEDA file into a design.

            Returns the design corresponding to the gEDA file.
        """

        f_in = open(filename, "r")

        typ, dummy = self._parse_command(f_in)
        if typ != 'v':
            raise GEDAError("cannot convert file, not in gEDA format")

        design = self.parse_schematic(f_in)

        basename, dummy = os.path.splitext(os.path.basename(filename))
        design.design_attributes.metadata.set_name(basename)

        f_in.close()

        return design

    def parse_schematic(self, stream):
        """ Parse a gEDA schematic provided as a *stream* object into a 
            design.
            
            Returns the design corresponding to the schematic.
        """
        self.design = Design()
        self.segments = set()
        self.net_points = dict() 
        self.net_names = dict() 

        obj_type, params = self._parse_command(stream)

        while obj_type is not None:

            if obj_type == 'T': ##Convert regular text or attribute
                key, value = self._parse_text(stream, params)
                
                if key is None: ## text is annotation
                    self.design.design_attributes.add_annotation(
                        self._create_annotation(value, params)
                    )

                elif key == 'use_license':
                    self.design.design_attributes.metadata.license = value
                else:
                    self.design.design_attributes.add_attribute(key, value)

            elif obj_type == 'G' : ## picture type is not supported
                warnings.warn(
                    "ignoring picture/font in gEDA file. Not supported!"
                )
            elif obj_type == 'C': ## command for component found
                basename = params['basename']

                ## ignore title since it only defines the blueprint frame
                if basename.startswith('title'):
                    pass 

                ## busripper are virtual components that need separate 
                ## processing 
                elif 'busripper' in basename:
                    self.segments.add(
                        self._create_ripper_segment(params)
                    )

                    ## make sure following environments are ignored
                    self.skip_embedded_section(stream)
                    self._parse_environment(stream)

                else:
                    self.parse_component(stream, params)

            elif obj_type == 'N': ## net segement (in schematic ONLY)
                self._parse_segment(stream, params)

            elif obj_type == 'H': ## SVG-like path
                ##TODO(elbaschid): is this a valid assumption?
                warnings.warn(
                    'ommiting path outside of component.'
                )
                ## skip description of path
                num_lines = params['num_lines']
                for dummy in range(num_lines):
                    stream.readline()

            elif obj_type == 'U': ## bus (only graphical feature NOT component)
                self._parse_bus(params)

            obj_type, params = self._parse_command(stream)

        ## process net segments into nets & net points and add to design
        self.divide_segments()
        calculated_nets = self.calculate_nets()

        for cnet in calculated_nets:
            self.design.add_net(cnet)

        return self.design

    def _create_ripper_segment(self, params):
        """ Creates a new segement from the busripper provided 
            in gEDA. The busripper is a graphical feature that 
            provides a nicer look for a part of a net. The bus 
            rippers are turned into net segments according to the
            length and orientation in *params*.

            Returns a tuple of two NetPoint objects for the segment.
        """
        x, y = params['x'], params['y']
        angle, mirror = params['angle'], params['mirror']

        if mirror == 1:
            angle = abs(angle - 90)

        x, y = self.conv_coords(x, y)
        pt_a = self.get_netpoint(x, y)

        ripper_size = self.to_px(200)

        ## create second point for busripper segment on bus 
        if angle == 0:
            pt_b = self.get_netpoint(pt_a.x+ripper_size, pt_a.y+ripper_size)
        elif angle == 90:
            pt_b = self.get_netpoint(pt_a.x-ripper_size, pt_a.y+ripper_size)
        elif angle == 180:
            pt_b = self.get_netpoint(pt_a.x-ripper_size, pt_a.y-ripper_size)
        elif angle == 270:
            pt_b = self.get_netpoint(pt_a.x+ripper_size, pt_a.y-ripper_size)
        else:
            raise GEDAError(
                "invalid angle in component '%s'" % params['basename']
            )

        return pt_a, pt_b

    def parse_component(self, stream, params):
        """ Creates a component instance according to the component *params*.
            If the component is not known in the library, a the component 
            will be created according to its description in the embedded
            environment ``[]`` or a symbol file. The component is added
            to the library automatically if necessary. 
            An instance of this component will be created and added to 
            the design. 
            A GEDAError is raised when either the component file
            is invalid or the referenced symbol file cannot be found 
            in the known directories.

            Returns a tuple of Component and ComponentInstance objects.
        """
        basename, dummy = os.path.splitext(params['basename'])
        ## component has not been parsed yet
        if basename in self.design.components.components:
            component = self.design.components.components[basename]
            ## skipping embedded data is required

            if basename.startswith('EMBEDDED'):
                self.skip_embedded_section(stream)

        else:
            ##check if sym file is embedded or referenced 
            if basename.startswith('EMBEDDED'):
                ## embedded only has to be processed when NOT in symbol lookup
                if basename not in self.known_symbols:
                    component = self.parse_component_data(stream, params)
            else:
                if basename not in self.known_symbols:
                    raise GEDAError(
                        "referenced symbol file '%s' unkown" % basename
                    )

                ## requires parsing of referenced symbol file
                f_in = open(self.known_symbols[basename], "r")

                typ, dummy = self._parse_command(f_in)
                if typ != 'v':
                    raise GEDAError(
                        "cannot convert file, not in gEDA format"
                    )

                component = self.parse_component_data(f_in, params) 

                f_in.close()
                        
            self.design.add_component(basename, component)

        ## get all attributes assigned to component instance
        attributes = self._parse_environment(stream)

        ## refdes attribute is name of component (mandatory as of gEDA doc)
        ## examples if gaf repo have components without refdes, use part of
        ## basename
        if attributes is not None:
            instance = ComponentInstance(
                attributes.get('_refdes', component.name),
                component.name, 
                0
            )
        else:
            instance = ComponentInstance(
                component.name, 
                component.name, 
                0
            )

        ## generate a component instance using attributes
        self.design.add_component_instance(instance)

        if attributes is not None:
            for key, value in attributes.items():
                instance.add_attribute(key, value)

        comp_x, comp_y = self.conv_coords(params['x'], params['y'])

        symbol = SymbolAttribute(
            comp_x, comp_y, 
            self.conv_angle(params['angle'])
        )
        instance.add_symbol_attribute(symbol)

        ## add annotation for refdes
        symbol.add_annotation(
            Annotation('{{refdes}}', comp_x, comp_y, 0.0, 'true')
        )
        symbol.add_annotation(
            Annotation('{{device}}', comp_x, comp_y+10, 0.0, 'true')
        )

        return component, instance

    def parse_component_data(self, stream, params):
        """ Creates a component from the component *params* and the 
            following commands in the stream. If the component data
            is embedded in the schematic file, all coordinates will
            be translated into the origin first. 
            Only a single symbol/body is created for each component
            since gEDA symbols contain exactly one description. 
            
            Returns the newly created Component object.
        """
        basename = os.path.splitext(params['basename'])[0]

        saved_offset = self.offset
        self.offset = shape.Point(0, 0)

        move_to = None
        if basename.startswith('EMBEDDED'):
            move_to = (params['x'], params['y'])

        ## grab next line (should be '['
        typ, params = self._parse_command(stream, move_to)

        if typ == '[':
            typ, params = self._parse_command(stream, move_to)

        component = components.Component(basename)
        symbol = components.Symbol()
        component.add_symbol(symbol)
        body = components.Body()
        symbol.add_body(body)

        ##NOTE: adding this attribute to make parsing UPV data easier 
        ## when using re-exported UPV.
        component.add_attribute('_geda_imported', 'true')

        while typ is not None:

            if typ == 'T':
                key, value = self._parse_text(stream, params)
                if key is None:
                    ##TODO(elbaschid): annotation text in component. what to do?
                    pass
                elif key == '_refdes' and '?' in value:
                    prefix, suffix = value.split('?') 
                    component.add_attribute('_prefix', prefix)
                    component.add_attribute('_suffix', suffix)
                else:
                    assert(key not in ['_refdes', 'refdes'])
                    component.add_attribute(key, value)
            elif typ == 'L':
                body.add_shape(
                    self._parse_line(params)
                )

            elif typ == 'B':
                body.add_shape(
                    self._parse_box(params)
                )

            elif typ == 'C':
                body.add_shape(
                    self._parse_circle(params)
                )

            elif typ == 'A':
                body.add_shape(
                    self._parse_arc(params)
                )

            elif typ == 'P':
                body.add_pin(
                    self._parse_pin(stream, params)
                )
            elif typ == 'H':
                for new_shape in self._parse_path(stream, params):
                    body.add_shape(new_shape)

            elif typ == 'G':
                warnings.warn(
                    "ignoring picture/font in gEDA file. Not supported!"
                )

            else:
                pass

            typ, params = self._parse_command(stream, move_to)

        self.offset = saved_offset

        return component

    def divide_segments(self):
        """ Checks all net segments for intersecting points of
            all other net segments. If an intersection is detected
            the net segment is divided into two segments with the
            intersecting point. This method has been adapted from 
            a similar method in the kiCAD parser.
        """
        ## check if segments need to be divided
        add_segs = set()
        rem_segs = set()
        for segment in self.segments:
            for point in self.net_points.values():
                if self.intersects_segment(segment, point):
                    pt_a, pt_b = segment
                    rem_segs.add(segment)
                    add_segs.add((pt_a, point))
                    add_segs.add((point, pt_b))

        self.segments -= rem_segs
        self.segments |= add_segs
    
    def _parse_text(self, stream, params):
        """ Parses text element and determins if text is a text object
            or an attribute. 
            Returns a tuple (key, value). If text is an annotation key is None. 
        """
        num_lines = params['num_lines']

        text = []
        for dummy in range(int(num_lines)):
            text.append(stream.readline())

        text_str = ''.join(text).strip()

        if num_lines == 1 and '=' in text_str:
            return self._parse_attribute(text_str, params['visibility'])

        return None, text_str
    
    def _create_annotation(self, text, params):
        """ Creates an Annotation object from *text* using position,
            rotation and visibility from *params*.
            Returns an Annotation object.
        """
        return Annotation(
            text,
            self.x_to_px(params['x']),
            self.y_to_px(params['y']),
            self.conv_angle(params['angle']),
            self.conv_bool(params['visibility']),
        )

    @staticmethod
    def _parse_attribute(text, visibility):
        """ Creates a tuple of (key, value) from the attribute text.
            If visibility is '0' the attribute key is prefixed with '_'
            to make it a hidden attribute.
            Returns a tuple of key and value.
        """
        key, value = text.split('=', 1)
        ## prefix attributes that are marked as invisible
        if visibility == 0:
            key = "_"+key
        ## these are special attributes that are treated differently
        elif key in ['netname', 'pinnumber', 'pinlabel', 'refdes']:
            key = "_"+key

        return key.strip(), value.strip()

    def skip_embedded_section(self, stream):
        """ Reads the *stream* line by line until the end of an
            embedded section (``]``) is found. This method is used
            to skip over embedded sections of already known 
            components.
        """
        pos = stream.tell()
        typ = stream.readline().split(self.DELIMITER, 1)[0].strip()

        ## return with stream reset to previous position if not 
        ## an embedded section
        if typ != '[':
            stream.seek(pos)
            return

        while typ != ']':
            typ = stream.readline().split(self.DELIMITER, 1)[0].strip()

    def get_netpoint(self, x, y):
        """ Creates a new NetPoint at coordinates *x*,*y* and stores
            it in the net point lookup table. If a NetPoint does already
            exist, the existing point is returned.
            Returns a NetPoint object at coordinates *x*,*y*
        """
        if (x, y) not in self.net_points:
            self.net_points[(x, y)] = net.NetPoint('%da%d' % (x, y), x, y)
        return self.net_points[(x, y)]

    @staticmethod
    def intersects_segment(segment, pt_c):
        """ Checks if point *pt_c* lays on the *segment*. This code is 
            adapted from the kiCAD parser.
            Returns True if *pt_c* is on *segment*, False otherwise.
        """
        pt_a, pt_b = segment

        #check vertical segment
        if pt_a.x == pt_b.x == pt_c.x:
            if min(pt_a.y, pt_b.y) < pt_c.y < max(pt_a.y, pt_b.y):
                return True
        #check vertical segment
        elif pt_a.y == pt_b.y == pt_c.y:
            if min(pt_a.x, pt_b.x) < pt_c.x < max(pt_a.x, pt_b.x):
                return True
        #check diagonal segment
        elif (pt_c.x-pt_a.x)*(pt_b.y-pt_a.y) == (pt_b.x-pt_a.x)*(pt_c.y-pt_a.y):
            if min(pt_a.x, pt_b.x) < pt_c.x < max(pt_a.x, pt_b.x):
                return True
        ## point C not on segment
        return False

    def _parse_environment(self, stream):
        """ Checks if attribute environment starts in the next line
            (marked by '{'). Environment only contains text elements
            interpreted as text. 
            Returns a dictionary of attributes.
        """
        current_pos = stream.tell()
        typ, params = self._parse_command(stream)

        #go back to previous position when no environment in stream
        if typ != '{':
            stream.seek(current_pos)
            return None 

        typ, params = self._parse_command(stream)

        attributes = {}
        while typ is not None:
            if typ == 'T':
                key, value = self._parse_text(stream, params)
                attributes[key] = value

            typ, params = self._parse_command(stream)

        return attributes

    def calculate_nets(self):
        """ Calculate connected nets from previously stored segments
            and netpoints. The code has been adapted from the kiCAD 
            parser since the definition of segements in the schematic
            file are similar. The segments are checked against 
            existing nets and added when they touch it. For this
            to work, it is required that intersecting segments are 
            divided prior to this method.

            Returns a list of valid nets and its net points. 
        """
        nets = []

        # Iterate over the segments, removing segments when added to a net
        while self.segments:
            seg = self.segments.pop() # pick a point

            net_name = '' 
            pt_a, pt_b = seg
            if pt_a.point_id in self.net_names:
                net_name = self.net_names[pt_a.point_id]
            elif pt_b.point_id in self.net_names:
                net_name = self.net_names[pt_b.point_id]

            new_net = net.Net(net_name)
            new_net.attributes['_name'] = net_name
            new_net.connect(seg)
            found = True

            while found:
                found = set()

                for seg in self.segments: # iterate over segments
                    if new_net.connected(seg): # segment touching the net
                        new_net.connect(seg) # add the segment
                        found.add(seg)

                for seg in found:
                    self.segments.remove(seg)

            nets.append(new_net)

        ## check if names are available for calculated nets 
        for net_obj in nets:
            annotation_x = annotation_y = 0
            for point_id, net_point in net_obj.points.items():
                ## check for stored net names based on pointIDs
                if point_id in self.net_names:
                    net_obj.net_id = self.net_names[point_id]
                    net_obj.attributes['_name'] = self.net_names[point_id]

                    annotation_x, annotation_y = net_point.x, net_point.y

            if '_name' in net_obj.attributes:
                annotation = Annotation(
                    "{{_name}}", ## annotation referencing attribute '_name' 
                    self.x_to_px(annotation_x),
                    self.y_to_px(annotation_y),
                    self.conv_angle(0.0),
                    self.conv_bool(1),
                )
                net_obj.add_annotation(annotation)

        return nets

    def _parse_bus(self, params): 
        """ Processing a bus instance with start end end coordinates
            at (x1, y1) and (x2, y2). *color* is ignored. *ripperdir*
            defines the direction in which the bus rippers are oriented
            relative to the direction of the bus. 
        """
        x1, x2 = params['x1'], params['x2']
        y1, y2 = params['y1'], params['y2']
        ripperdir = params['ripperdir']

        ## ignore bus when length or ripperdir is zero
        if (x1 == x2 and y1 == y2) or ripperdir == 0:
            return 

        pta_x, pta_y = self.conv_coords(x1, y1)
        ptb_x, ptb_y = self.conv_coords(x2, y2)

        self.segments.add((
            self.get_netpoint(pta_x, pta_y),
            self.get_netpoint(ptb_x, ptb_y)
        ))

    def _parse_segment(self, stream, params):
        """ Creates a segment from the command *params* and 
            stores it in the global segment list for further
            processing in :py:method:divide_segments and 
            :py:method:calculate_nets. It also extracts the
            net name from the attribute environment if 
            present. 
        """

        ## store segement for processing later
        x1, y1 = self.conv_coords(params['x1'], params['y1'])
        x2, y2 = self.conv_coords(params['x2'], params['y2'])

        ## store segment points in global point list
        pt_a = self.get_netpoint(x1, y1)
        pt_b = self.get_netpoint(x2, y2)

        ## add segment to global list for later processing
        self.segments.add((pt_a, pt_b))

        attributes = self._parse_environment(stream)
        if attributes is not None:
            ## create net with name in attributes 
            if attributes.has_key('_netname'):
                net_name = attributes['_netname']
                if net_name not in self.net_names.values():
                    self.net_names[pt_a.point_id] = net_name

    def _parse_path(self, stream, params):
        """ Parses a SVG-like path provided path into a list
            of simple shapes. The gEDA formats allows only line
            and curve segments with absolute coordinates. Hence,
            shapes are either Line or BezierCurve objects. 
            The method processes the stream data according to 
            the number of lines in *params*. 
            Returns a list of Line and BezierCurve shapes.
        """
        num_lines = params['num_lines']
        command = stream.readline().strip().split(self.DELIMITER)

        if command[0] != 'M':
            raise GEDAError('found invalid path in gEDA file')

        def get_coords(string):
            """ Get coordinates from string with comma-sparated notation."""
            x, y = string.strip().split(',')
            return (self.x_to_px(int(x)), self.y_to_px(int(y)))

        shapes = []
        current_pos = initial_pos = (get_coords(command[1]))

        ## loop over the remaining lines of commands (after 'M')
        for dummy in range(num_lines-1):
            command = stream.readline().strip().split(self.DELIMITER)

            ## draw line from current to given position
            if command[0] == 'L':
                assert(len(command) == 2)
                end_pos = get_coords(command[1])

                line = shape.Line(current_pos, end_pos)
                shapes.append(line)

                current_pos = end_pos

            ## draw curve from current to given position
            elif command[0] == 'C':
                assert(len(command) == 4)
                control1 = get_coords(command[1])
                control2 = get_coords(command[2])
                end_pos = get_coords(command[3])

                curve = shape.BezierCurve(
                    control1,
                    control2,
                    current_pos,
                    end_pos
                )
                shapes.append(curve)

                current_pos = end_pos

            ## end of sub-path, straight line from current to initial position
            elif command[0] in ['z', 'Z']:
                shapes.append(
                    shape.Line(current_pos, initial_pos)
                )

            else:
                raise GEDAError(
                    "invalid command type in path '%s'" % command[0]
                )

        return shapes 
    
    def _parse_arc(self, params):
        """ Creates an Arc object from the parameter in *params*. All 
            style related parameters are ignored.
            Returns Arc object.
        """
        return shape.Arc(
            self.x_to_px(params['x']),
            self.y_to_px(params['y']),
            self.conv_angle(params['startangle']),
            self.conv_angle(params['startangle'] + params['sweepangle']),
            self.to_px(params['radius']),
        )

    def _parse_line(self, params):
        """ Creates a Line object from the parameters in *params*. All
            style related parameters are ignored.
            Returns a Line object.
        """
        return shape.Line(
            self.conv_coords(params['x1'], params['y1']),
            self.conv_coords(params['x2'], params['y2']),
        )

    def _parse_box(self, params):
        """ Creates rectangle from gEDA box with origin in bottom left
            corner. All style related values are ignored.
            Returns a Rectangle object.
        """
        return shape.Rectangle(
            self.x_to_px(params['x']+params['height']),
            self.y_to_px(params['y']),
            self.to_px(params['width']),
            self.to_px(params['height'])
        )

    def _parse_circle(self, params):
        """ Creates a Circle object from the gEDA parameters in *params. All
            style related parameters are ignored. 
            Returns a Circle object.
        """
        return shape.Circle(
            self.x_to_px(params['x']),
            self.y_to_px(params['y']),
            self.to_px(params['radius']),
        )

    def _parse_pin(self, stream, params):
        """ Creates a Pin object from the parameters in *param* and
            text attributes provided in the following environment. The
            environment is enclosed in ``{}`` and is required. If no
            attributes can be extracted form *stream* an GEDAError
            is raised. 
            The *pin_id* is retrieved from the 'pinnumber' attribute and
            all other attributes are ignored. The conneted end of the 
            pin is taken from the 'whichend' parameter as defined in 
            the gEDA documentation.

            Returns a Pin object.
        """
        ## pin requires an attribute enviroment, so parse it first
        attributes = self._parse_environment(stream)
        
        if attributes is None:
            raise GEDAError('mandatory pin attributes missing')

        if '_pinnumber' not in attributes:
            raise GEDAError(
                "mandatory attribute '_pinnumber' not assigned to pin"
            )

        whichend = params['whichend']

        ## determine wich end of the pin is the connected end
        ## 0: first point is connector
        ## 1: second point is connector
        if whichend == 0:
            connect_end = self.conv_coords(params['x1'], params['y1']) 
            null_end = self.conv_coords(params['x2'], params['y2']) 
        else:
            null_end = self.conv_coords(params['x1'], params['y1'])
            connect_end = self.conv_coords(params['x2'], params['y2'])

        label = None
        if '_pinlabel' in attributes:
            label = shape.Label(
                connect_end[0],
                connect_end[1],
                attributes.get('_pinlabel'), 
                'left',
                0.0
            )

        return components.Pin(
            attributes['_pinnumber'], #pin number
            null_end,
            connect_end,
            label=label
        )

    def _parse_command(self, stream, move_to=None):
        """ Parse the next command in *stream*. The object type is check
            for validity and its parameters are parsed and converted to 
            the expected typs in the parsers lookup table. If *move_to*
            is provided it is used to translate all coordinates into by 
            the given coordinate. 
            Returns a tuple (*object type*, *parameters*) where *parameters*
                is a dictionary of paramter name and value.

            Raises GEDAError when object type is not known.
        """
        command_data = stream.readline().strip().split(self.DELIMITER)

        if len(command_data[0]) == 0 or command_data[0] in [']', '}']:
            return None, []

        object_type, command_data = command_data[0].strip(), command_data[1:]

        params = {}
        for idx, (name, typ) in enumerate(self.OBJECT_TYPES[object_type]):
            params[name] = typ(command_data[idx])

        assert(len(params) == len(self.OBJECT_TYPES[object_type]))

        if move_to is not None:
            ## element in EMBEDDED component need to be moved
            ## to origin (0, 0) from component origin
            if object_type in ['T', 'B', 'C', 'A']:
                params['x'] = params['x'] - move_to[0]
                params['y'] = params['y'] - move_to[1]
            elif object_type in ['L', 'P']:
                params['x1'] = params['x1'] - move_to[0]
                params['y1'] = params['y1'] - move_to[1]
                params['x2'] = params['x2'] - move_to[0]
                params['y2'] = params['y2'] - move_to[1]

        if object_type not in self.OBJECT_TYPES:
            raise GEDAError("unknown type '%s' in file" % object_type)
        
        return object_type, params 

    @classmethod
    def to_px(cls, value):
        """ Converts value in MILS to pixels using the parsers
            scale factor. 
            Returns an integer value converted to pixels.
        """
        return int(value / float(cls.SCALE_FACTOR))

    def x_to_px(self, x_mils):
        """ Convert *px* from MILS to pixels using the scale
            factor and translating it allong the X-axis in 
            offset. 

            Returns translated and converted X coordinate.
        """
        return int((x_mils - self.offset.x) / self.SCALE_FACTOR)

    def y_to_px(self, y_mils):
        """ Convert *py* from MILS to pixels using the scale
            factor and translating it allong the Y-axis in 
            offset. 

            Returns translated and converted Y coordinate.
        """
        return int((y_mils - self.offset.y) / self.SCALE_FACTOR)

    def conv_coords(self, orig_x, orig_y):
        """ Converts coordinats *orig_x* and *orig_y* from MILS
            to pixel units based on scale factor. The converted
            coordinates are in multiples of 10px.
        """
        orig_x, orig_y = int(orig_x), int(orig_y)
        return (
            self.x_to_px(orig_x),
            self.y_to_px(orig_y)
        )

    @staticmethod
    def conv_bool(value):
        """ Converts *value* into string representing boolean
            'true' or 'false'. *value* can be of any numeric or
            boolean type.
        """
        if value in ['true', 'false']:
            return value
        return str(bool(int(value)) is True).lower()

    @staticmethod
    def conv_angle(angle):
        """ Converts *angle* (in degrees) to pi radians."""
        angle = angle % 360.0
        return round(angle/180.0, 1)


def find_symbols(symbol_dirs):
    """ Parses each directory in *symbol_dirs* searching for
        gEDA symbol files based on its extension (extension: .sym).
        It creates a symbol file lookup of basename (without 
        extension) and absolute path to the symbol file. 

        Returns a dictionary of file basename and absolute path.
    """
    known_symbols = {}

    for symbol_dir in symbol_dirs:
        if os.path.exists(symbol_dir):
            for dirpath, dummy, filenames in os.walk(symbol_dir):
                for filename in filenames:
                    if filename.endswith('.sym'):
                        filepath = os.path.join(dirpath, filename)

                        filename, dummy = os.path.splitext(filename)
                        known_symbols[filename] = filepath

    return known_symbols<|MERGE_RESOLUTION|>--- conflicted
+++ resolved
@@ -188,12 +188,7 @@
 
         self.known_symbols = find_symbols(symbol_dirs)
 
-<<<<<<< HEAD
         # FIXME: Converter currently will ignore style and color data in gEDA format!
-=======
-        warnings.warn(
-            "converter will ignore style and color data in gEDA format!"
-        )
 
     def set_offset(self, point):
         """ Set the offset point for the gEDA output. As OpenJSON
@@ -206,7 +201,6 @@
         ## create an offset of 5 grid squares from origin (0,0)
         self.offset.x = point.x
         self.offset.y = point.y
->>>>>>> 0be44d3d
     
     def parse(self, filename):
         """ Parse a gEDA file into a design.
