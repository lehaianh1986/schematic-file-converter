--- conflicted
+++ resolved
@@ -14,21 +14,14 @@
 
 import os, re, copy, json
 import parser.openjson, parser.kicad
-<<<<<<< HEAD
 import parser.eaglexml
-=======
->>>>>>> 2647656b
 import writer.openjson, writer.kicad
 from argparse import ArgumentParser
 
 parsers = {
     'openjson': parser.openjson.JSON,
-<<<<<<< HEAD
     'kicad': parser.kicad.KiCAD,
     'eaglexml': parser.eaglexml.EagleXML
-=======
-    'kicad': parser.kicad.KiCAD
->>>>>>> 2647656b
 }
 
 writers = {
@@ -57,12 +50,6 @@
 
 if __name__ == "__main__":
     parser = ArgumentParser()
-<<<<<<< HEAD
-    parser.add_argument("-i","--input", dest="inputfile",help="read INPUT file in",metavar="INPUT")
-    parser.add_argument("-f","--from", dest="inputtype",help="read input file as TYPE",metavar="TYPE")
-    parser.add_argument("-o","--output", dest="outputfile",help="write OUTPUT file out",metavar="OUTPUT")
-    parser.add_argument("-t","--to", dest="outputtype",help="write output file as TYPE",metavar="TYPE")
-=======
     parser.add_argument("-i","--input", dest="inputfile",help="read INPUT file in",
             metavar="INPUT")
     parser.add_argument("-f","--from", dest="inputtype",help="read input file as TYPE",
@@ -71,7 +58,6 @@
             metavar="OUTPUT")
     parser.add_argument("-t","--to", dest="outputtype",help="write output file as TYPE",
             metavar="TYPE", default="openjson")
->>>>>>> 2647656b
 
     args = parser.parse_args()
     inputtype = args.inputtype
